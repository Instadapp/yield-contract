--- conflicted
+++ resolved
@@ -68,7 +68,7 @@
 
     function deploy(address _dsa, address token, uint amount) public isChief {
       require(registry.isDsa(address(this), _dsa), "not-autheticated-dsa");
-<<<<<<< HEAD
+      require(AccountInterface(_dsa).isAuth(address(this)), "token-pool-not-auth");  
       if (token == address(0)) {
         baseToken.safeTransfer(_dsa, amount);
       } else if (token == 0xEeeeeEeeeEeEeeEeEeEeeEEEeeeeEeeeeeeeEEeE){
@@ -77,12 +77,6 @@
         IERC20(token).safeTransfer(_dsa, amount);
       }
       emit LogDeploy(token, amount);
-=======
-      require(AccountInterface(_dsa).isAuth(address(this)), "token-pool-not-auth");  
-      baseToken.safeTransfer(_dsa, amount);
-
-      emit LogDeploy(amount);
->>>>>>> 0f3a6e95
     }
 
     function setExchangeRate() public isChief {
